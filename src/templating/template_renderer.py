"""
Jinja2-based template rendering system for PCILeech firmware generation.

This module provides a centralized template rendering system to replace
the string formatting and concatenation currently used in build.py.
"""

import logging
from pathlib import Path
from typing import Any, Dict, Optional, Union

try:
    from jinja2 import Environment, FileSystemLoader, Template, TemplateError
except ImportError:
    raise ImportError(
        "Jinja2 is required for template rendering. Install with: pip install jinja2"
    )

logger = logging.getLogger(__name__)


class TemplateRenderer:
    """
    Jinja2-based template renderer for TCL scripts and other text files.

    This class provides a clean interface for rendering templates with
    proper error handling and context management.
    """

    def __init__(self, template_dir: Optional[Union[str, Path]] = None):
        """
        Initialize the template renderer.

        Args:
            template_dir: Directory containing template files. If None,
                         defaults to src/templates/
        """
        if template_dir is None:
            # Default to templates directory relative to this file
            template_dir = Path(__file__).parent / "templates"

        self.template_dir = Path(template_dir)
        self.template_dir.mkdir(parents=True, exist_ok=True)

        # Initialize Jinja2 environment
        self.env = Environment(
            loader=FileSystemLoader(str(self.template_dir)),
            trim_blocks=True,
            lstrip_blocks=True,
            keep_trailing_newline=True,
        )

        # Add custom filters if needed
        self._setup_custom_filters()

        # Add global functions
        self._setup_global_functions()

        logger.debug(
            f"Template renderer initialized with directory: {self.template_dir}"
        )

    def _setup_custom_filters(self):
        """Setup custom Jinja2 filters for TCL and SystemVerilog generation."""

        def hex_format(value: int, width: int = 4) -> str:
            """Format integer as hex string with specified width."""
            return f"{value:0{width}x}"

        def tcl_string_escape(value: str) -> str:
            """Escape string for safe use in TCL."""
            # Basic TCL string escaping
            return value.replace("\\", "\\\\").replace('"', '\\"').replace("$", "\\$")

        def tcl_list_format(items: list) -> str:
            """Format Python list as TCL list."""
            escaped_items = [tcl_string_escape(str(item)) for item in items]
            return " ".join(f'"{item}"' for item in escaped_items)

        # SystemVerilog-specific filters
        def sv_hex(value, width: int = 32) -> str:
            """Format value as SystemVerilog hex literal with proper width."""
            if isinstance(value, str):
                # Handle hex strings like "0x1234"
                if value.startswith("0x") or value.startswith("0X"):
                    int_value = int(value, 16)
                else:
                    int_value = (
                        int(value, 16)
                        if all(c in "0123456789abcdefABCDEF" for c in value)
                        else int(value, 16)
                    )
            else:
                int_value = int(value)

            hex_digits = (width + 3) // 4  # Round up to nearest hex digit
            return f"{width}'h{int_value:0{hex_digits}X}"

        def sv_width(msb: int, lsb: int = 0) -> str:
            """Generate SystemVerilog bit width specification."""
            if msb == lsb:
                return ""
            return f"[{msb}:{lsb}]"

        def sv_param(name: str, value, width: Optional[int] = None) -> str:
            """Format SystemVerilog parameter declaration."""
            if width:
                return f"parameter {name} = {sv_hex(value, width)}"
            return f"parameter {name} = {value}"

        def sv_signal(name: str, width: Optional[int] = None, initial=None) -> str:
            """Format SystemVerilog signal declaration."""
            width_str = f"[{width-1}:0] " if width and width > 1 else ""
            init_str = f" = {initial}" if initial is not None else ""
            return f"logic {width_str}{name}{init_str};"

        def sv_identifier(name: str) -> str:
            """Validate and return SystemVerilog identifier."""
            import re

            if not re.match(r"^[a-zA-Z_][a-zA-Z0-9_]*$", name):
                raise ValueError(f"Invalid SystemVerilog identifier: {name}")
            return name

        def sv_comment(text: str, style: str = "//") -> str:
            """Format SystemVerilog comment."""
            if style == "//":
                return f"// {text}"
            elif style == "/*":
                return f"/* {text} */"
            else:
                return f"// {text}"

<<<<<<< HEAD
        def log2(value: int) -> int:
            """Calculate log2 (ceiling) of a value for SystemVerilog bit width calculations."""
            import math
            if value <= 0:
                return 0
            return int(math.ceil(math.log2(value)))
=======
        def python_list(value) -> str:
            """Format value as Python list literal."""
            if isinstance(value, list):
                # Safely format as Python list with proper string escaping
                escaped_items = [repr(str(item)) for item in value]
                return "[" + ", ".join(escaped_items) + "]"
            elif isinstance(value, (str, int, float)):
                return repr([str(value)])
            else:
                return "[]"

        def python_repr(value) -> str:
            """Format value as Python representation."""
            return repr(value)

        def log2(value) -> int:
            """Calculate log base 2 of a value."""
            import math

            return int(math.log2(max(1, int(value))))
>>>>>>> d51a1a3e

        # Register filters
        self.env.filters["hex"] = hex_format
        self.env.filters["tcl_escape"] = tcl_string_escape
        self.env.filters["tcl_list"] = tcl_list_format

        # Python code generation filters
        self.env.filters["python_list"] = python_list
        self.env.filters["python_repr"] = python_repr

        # Math filters
        self.env.filters["log2"] = log2

        # SystemVerilog filters
        self.env.filters["sv_hex"] = sv_hex
        self.env.filters["sv_width"] = sv_width
        self.env.filters["sv_param"] = sv_param
        self.env.filters["sv_signal"] = sv_signal
        self.env.filters["sv_identifier"] = sv_identifier
        self.env.filters["sv_comment"] = sv_comment
        self.env.filters["log2"] = log2

    def _setup_global_functions(self):
        """Setup global functions available in templates."""
        try:
            from ..string_utils import generate_tcl_header_comment
        except ImportError:
            # Fallback for when running as script (not package)
            from string_utils import generate_tcl_header_comment

        # Add global functions to template environment
        self.env.globals["generate_tcl_header_comment"] = generate_tcl_header_comment

    def render_template(self, template_name: str, context: Dict[str, Any]) -> str:
        """
        Render a template file with the given context.

        Args:
            template_name: Name of the template file (relative to template_dir)
            context: Dictionary of variables to pass to the template

        Returns:
            Rendered template content as string

        Raises:
            TemplateRenderError: If template rendering fails
        """
        try:
            # Validate and sanitize context before rendering
            validated_context = self._validate_template_context(template_name, context)

            template = self.env.get_template(template_name)
            rendered = template.render(**validated_context)
            logger.debug(f"Successfully rendered template: {template_name}")
            return rendered

        except TemplateError as e:
            error_msg = f"Failed to render template '{template_name}': {e}"
            logger.error(error_msg)
            raise TemplateRenderError(error_msg) from e
        except Exception as e:
            error_msg = f"Unexpected error rendering template '{template_name}': {e}"
            logger.error(error_msg)
            raise TemplateRenderError(error_msg) from e

    def render_string(self, template_string: str, context: Dict[str, Any]) -> str:
        """
        Render a template from a string with the given context.

        Args:
            template_string: Template content as string
            context: Dictionary of variables to pass to the template

        Returns:
            Rendered template content as string

        Raises:
            TemplateRenderError: If template rendering fails
        """
        try:
            template = self.env.from_string(template_string)
            rendered = template.render(**context)
            logger.debug("Successfully rendered string template")
            return rendered

        except TemplateError as e:
            error_msg = f"Failed to render string template: {e}"
            logger.error(error_msg)
            raise TemplateRenderError(error_msg) from e
        except Exception as e:
            error_msg = f"Unexpected error rendering string template: {e}"
            logger.error(error_msg)
            raise TemplateRenderError(error_msg) from e

    def template_exists(self, template_name: str) -> bool:
        """
        Check if a template file exists.

        Args:
            template_name: Name of the template file

        Returns:
            True if template exists, False otherwise
        """
        template_path = self.template_dir / template_name
        return template_path.exists()

    def list_templates(self, pattern: str = "*.j2") -> list[str]:
        """
        List available template files.

        Args:
            pattern: Glob pattern to match template files

        Returns:
            List of template file names
        """
        templates = []
        for template_path in self.template_dir.rglob(pattern):
            # Get relative path from template directory
            rel_path = template_path.relative_to(self.template_dir)
            templates.append(str(rel_path))

        return sorted(templates)

    def get_template_path(self, template_name: str) -> Path:
        """
        Get the full path to a template file.

        Args:
            template_name: Name of the template file

        Returns:
            Full path to the template file
        """
        return self.template_dir / template_name

    def _validate_template_context(
        self, template_name: str, context: Dict[str, Any]
    ) -> Dict[str, Any]:
        """
        Validate and sanitize template context to prevent rendering errors.

        Args:
            template_name: Name of the template being rendered
            context: Original template context

        Returns:
            Validated and sanitized context

        Raises:
            TemplateRenderError: If context validation fails
        """
        validated_context = context.copy()

        # Special validation for PCILeech build integration template
        if template_name == "python/pcileech_build_integration.py.j2":
            # Ensure pcileech_modules is a proper list
            pcileech_modules = validated_context.get("pcileech_modules", [])
            if not isinstance(pcileech_modules, list):
                logger.warning(
                    f"pcileech_modules is not a list: {type(pcileech_modules)}, converting to list"
                )
                if isinstance(pcileech_modules, (str, dict)):
                    # Convert single string to list, or extract from dict
                    if isinstance(pcileech_modules, str):
                        validated_context["pcileech_modules"] = [pcileech_modules]
                    else:
                        # If it's a dict, try to extract a list from common keys
                        validated_context["pcileech_modules"] = (
                            list(pcileech_modules.keys()) if pcileech_modules else []
                        )
                else:
                    validated_context["pcileech_modules"] = []

            # Ensure all required context keys have safe defaults
            safe_defaults = {
                "build_system_version": "2.0",
                "integration_type": "pcileech",
                "pcileech_modules": [],
            }

            for key, default_value in safe_defaults.items():
                if key not in validated_context or validated_context[key] is None:
                    validated_context[key] = default_value
                    logger.debug(f"Set default value for {key}: {default_value}")

        # General validation for all templates
        # Ensure no None values that could cause template errors
        for key, value in validated_context.items():
            if value is None:
                logger.warning(
                    f"Template context key '{key}' is None, replacing with empty string"
                )
                validated_context[key] = ""

        return validated_context


class TemplateRenderError(Exception):
    """Exception raised when template rendering fails."""

    pass


# Convenience function for quick template rendering
def render_tcl_template(
    template_name: str,
    context: Dict[str, Any],
    template_dir: Optional[Union[str, Path]] = None,
) -> str:
    """
    Convenience function to render a TCL template.

    Args:
        template_name: Name of the template file
        context: Template context variables
        template_dir: Template directory (optional)

    Returns:
        Rendered template content
    """
    renderer = TemplateRenderer(template_dir)
    return renderer.render_template(template_name, context)<|MERGE_RESOLUTION|>--- conflicted
+++ resolved
@@ -131,14 +131,12 @@
             else:
                 return f"// {text}"
 
-<<<<<<< HEAD
         def log2(value: int) -> int:
             """Calculate log2 (ceiling) of a value for SystemVerilog bit width calculations."""
             import math
             if value <= 0:
                 return 0
             return int(math.ceil(math.log2(value)))
-=======
         def python_list(value) -> str:
             """Format value as Python list literal."""
             if isinstance(value, list):
@@ -159,7 +157,6 @@
             import math
 
             return int(math.log2(max(1, int(value))))
->>>>>>> d51a1a3e
 
         # Register filters
         self.env.filters["hex"] = hex_format
