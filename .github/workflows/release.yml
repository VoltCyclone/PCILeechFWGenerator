--- conflicted
+++ resolved
@@ -59,11 +59,10 @@
           echo "changelog=Release $VERSION" >> $GITHUB_OUTPUT
         fi
     
-    - name: Publish pre-release to TestPyPI (rc/beta/alpha)
+    - name: Create GitHub prerelease (rc/beta/alpha)
       if: ${{ contains(github.ref_name, 'rc') || contains(github.ref_name, 'beta') || contains(github.ref_name, 'alpha') }}
-      uses: pypa/gh-action-pypi-publish@release/v1
+      uses: softprops/action-gh-release@v2
       with:
-<<<<<<< HEAD
         tag_name: ${{ github.ref_name }}
         name: v${{ steps.version.outputs.version }}
         body: ${{ steps.version.outputs.changelog }}
@@ -71,14 +70,12 @@
           dist/*.tar.gz
           dist/*.whl
         draft: false
-        prerelease: ${{ contains(github.ref_name, 'rc') || contains(github.ref_name, 'beta') || contains(github.ref_name, 'alpha') }}
+        prerelease: true
     
     - name: Publish pre-release to TestPyPI (rc/beta/alpha)
       if: ${{ contains(github.ref_name, 'rc') || contains(github.ref_name, 'beta') || contains(github.ref_name, 'alpha') }}
       uses: pypa/gh-action-pypi-publish@release/v1
       with:
-=======
->>>>>>> c34f1f3c
         packages-dir: dist
         repository-url: https://test.pypi.org/legacy/
         skip-existing: true
