# TUI-specific dependencies for PCILeech Firmware Generator
# Install with: pip install -r requirements-tui.txt

# Core TUI framework
<<<<<<< HEAD
textual>=4.0.0
=======
textual>=3.3.0
>>>>>>> f9139017

# Rich text rendering and formatting
rich>=13.0.0

# System resource monitoring
psutil>=5.9.0

# File system monitoring for logs
watchdog>=3.0.0

# Configuration validation and serialization
pydantic>=2.0.0<|MERGE_RESOLUTION|>--- conflicted
+++ resolved
@@ -2,11 +2,8 @@
 # Install with: pip install -r requirements-tui.txt
 
 # Core TUI framework
-<<<<<<< HEAD
 textual>=4.0.0
-=======
-textual>=3.3.0
->>>>>>> f9139017
+
 
 # Rich text rendering and formatting
 rich>=13.0.0
